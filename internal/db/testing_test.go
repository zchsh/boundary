package db

import (
	"context"
<<<<<<< HEAD
	"reflect"
=======
>>>>>>> 980a55a4
	"strconv"
	"testing"
	"time"

	_ "github.com/golang-migrate/migrate/v4/database/postgres"
	_ "github.com/golang-migrate/migrate/v4/source/file"
	"github.com/hashicorp/go-uuid"
	"github.com/hashicorp/watchtower/internal/db/db_test"
	"github.com/hashicorp/watchtower/internal/oplog"
	"github.com/stretchr/testify/assert"
)

func Test_Utils(t *testing.T) {
	t.Parallel()
	cleanup, conn, _ := TestSetup(t, "postgres")
	defer cleanup()
	defer conn.Close()
	t.Run("nothing", func(t *testing.T) {

	})
}

<<<<<<< HEAD
func Test_TestVerifyOplogEntry(t *testing.T) {
=======
func TestVerifyOplogEntry(t *testing.T) {
>>>>>>> 980a55a4
	cleanup, db, _ := TestSetup(t, "postgres")
	defer cleanup()
	assert := assert.New(t)
	defer db.Close()

	t.Run("valid", func(t *testing.T) {
		rw := Db{underlying: db}
		id, err := uuid.GenerateUUID()
<<<<<<< HEAD
		assert.Nil(err)
		user, err := db_test.NewTestUser()
		assert.Nil(err)
=======
		assert.NoError(err)
		user, err := db_test.NewTestUser()
		assert.NoError(err)
>>>>>>> 980a55a4
		user.Name = "foo-" + id
		err = rw.Create(
			context.Background(),
			user,
			WithOplog(
				TestWrapper(t),
				oplog.Metadata{
					"op-type":            []string{strconv.Itoa(int(oplog.OpType_OP_TYPE_CREATE))},
					"resource-public-id": []string{user.GetPublicId()},
				}),
		)
<<<<<<< HEAD
		assert.Nil(err)
		assert.True(user.Id != 0)

		foundUser, err := db_test.NewTestUser()
		assert.Nil(err)
		foundUser.PublicId = user.PublicId
		err = rw.LookupByPublicId(context.Background(), foundUser)
		assert.Nil(err)
		assert.Equal(foundUser.Id, user.Id)
		err = TestVerifyOplog(&rw, user.PublicId, WithOperation(oplog.OpType_OP_TYPE_CREATE), WithCreateNotBefore(5*time.Second))
		assert.Nil(err)
=======
		assert.NoError(err)
		assert.NotZero(user.Id)

		foundUser, err := db_test.NewTestUser()
		assert.NoError(err)
		foundUser.PublicId = user.PublicId
		err = rw.LookupByPublicId(context.Background(), foundUser)
		assert.NoError(err)
		assert.Equal(foundUser.Id, user.Id)
		TestVerifyOplog(t, &rw, user.PublicId, WithOperation(oplog.OpType_OP_TYPE_CREATE), WithCreateNotBefore(5*time.Second))
		assert.NoError(err)
>>>>>>> 980a55a4
	})
	t.Run("should-fail", func(t *testing.T) {
		rw := Db{underlying: db}
		id, err := uuid.GenerateUUID()
<<<<<<< HEAD
		assert.Nil(err)
		err = TestVerifyOplog(&rw, id)
		assert.True(err != nil)
=======
		assert.NoError(err)
		err = TestVerifyOplog(t, &rw, id)
		assert.Error(err)
>>>>>>> 980a55a4
	})
}

func Test_getTestOpts(t *testing.T) {
	t.Parallel()
	assert := assert.New(t)
	t.Run("WithOperation", func(t *testing.T) {
		opts := getTestOpts(WithOperation(oplog.OpType_OP_TYPE_CREATE))
		testOpts := getDefaultTestOptions()
		testOpts.withOperation = oplog.OpType_OP_TYPE_CREATE
<<<<<<< HEAD
		assert.True(reflect.DeepEqual(opts, testOpts))
=======
		assert.Equal(opts, testOpts)
>>>>>>> 980a55a4
	})
	t.Run("WithCreateNotBefore", func(t *testing.T) {
		nbfSecs := 10
		opts := getTestOpts(WithCreateNotBefore(time.Second * 10))
		testOpts := getDefaultTestOptions()
		testOpts.withCreateNotBefore = &nbfSecs
<<<<<<< HEAD
		assert.True(reflect.DeepEqual(opts, testOpts))
=======
		assert.Equal(opts, testOpts)
>>>>>>> 980a55a4
	})
}

func TestWithCreateNotBefore(t *testing.T) {
	type args struct {
		nbfDuration time.Duration
	}
	tests := []struct {
		name string
		args args
		want int
	}{
		{
			name: "0 seconds",
			args: args{nbfDuration: 0},
			want: 0,
		},
		{
			name: "1 seconds",
			args: args{nbfDuration: time.Millisecond * 1900},
			want: 1,
		},
		{
			name: "2 seconds",
			args: args{nbfDuration: time.Millisecond * 2100},
			want: 2,
		},
		{
			name: "60 seconds",
			args: args{nbfDuration: time.Minute * 1},
			want: 60,
		},
	}
	assert := assert.New(t)
	for _, tt := range tests {
		t.Run(tt.name, func(t *testing.T) {
			opts := getTestOpts(WithCreateNotBefore(tt.args.nbfDuration))
			testOpts := getDefaultTestOptions()
			testOpts.withCreateNotBefore = &tt.want
<<<<<<< HEAD
			assert.True(reflect.DeepEqual(opts, testOpts))
=======
			assert.Equal(opts, testOpts)
>>>>>>> 980a55a4
		})
	}
}<|MERGE_RESOLUTION|>--- conflicted
+++ resolved
@@ -2,10 +2,6 @@
 
 import (
 	"context"
-<<<<<<< HEAD
-	"reflect"
-=======
->>>>>>> 980a55a4
 	"strconv"
 	"testing"
 	"time"
@@ -28,11 +24,7 @@
 	})
 }
 
-<<<<<<< HEAD
-func Test_TestVerifyOplogEntry(t *testing.T) {
-=======
 func TestVerifyOplogEntry(t *testing.T) {
->>>>>>> 980a55a4
 	cleanup, db, _ := TestSetup(t, "postgres")
 	defer cleanup()
 	assert := assert.New(t)
@@ -41,15 +33,9 @@
 	t.Run("valid", func(t *testing.T) {
 		rw := Db{underlying: db}
 		id, err := uuid.GenerateUUID()
-<<<<<<< HEAD
-		assert.Nil(err)
-		user, err := db_test.NewTestUser()
-		assert.Nil(err)
-=======
 		assert.NoError(err)
 		user, err := db_test.NewTestUser()
 		assert.NoError(err)
->>>>>>> 980a55a4
 		user.Name = "foo-" + id
 		err = rw.Create(
 			context.Background(),
@@ -61,19 +47,6 @@
 					"resource-public-id": []string{user.GetPublicId()},
 				}),
 		)
-<<<<<<< HEAD
-		assert.Nil(err)
-		assert.True(user.Id != 0)
-
-		foundUser, err := db_test.NewTestUser()
-		assert.Nil(err)
-		foundUser.PublicId = user.PublicId
-		err = rw.LookupByPublicId(context.Background(), foundUser)
-		assert.Nil(err)
-		assert.Equal(foundUser.Id, user.Id)
-		err = TestVerifyOplog(&rw, user.PublicId, WithOperation(oplog.OpType_OP_TYPE_CREATE), WithCreateNotBefore(5*time.Second))
-		assert.Nil(err)
-=======
 		assert.NoError(err)
 		assert.NotZero(user.Id)
 
@@ -85,20 +58,13 @@
 		assert.Equal(foundUser.Id, user.Id)
 		TestVerifyOplog(t, &rw, user.PublicId, WithOperation(oplog.OpType_OP_TYPE_CREATE), WithCreateNotBefore(5*time.Second))
 		assert.NoError(err)
->>>>>>> 980a55a4
 	})
 	t.Run("should-fail", func(t *testing.T) {
 		rw := Db{underlying: db}
 		id, err := uuid.GenerateUUID()
-<<<<<<< HEAD
-		assert.Nil(err)
-		err = TestVerifyOplog(&rw, id)
-		assert.True(err != nil)
-=======
 		assert.NoError(err)
 		err = TestVerifyOplog(t, &rw, id)
 		assert.Error(err)
->>>>>>> 980a55a4
 	})
 }
 
@@ -109,22 +75,14 @@
 		opts := getTestOpts(WithOperation(oplog.OpType_OP_TYPE_CREATE))
 		testOpts := getDefaultTestOptions()
 		testOpts.withOperation = oplog.OpType_OP_TYPE_CREATE
-<<<<<<< HEAD
-		assert.True(reflect.DeepEqual(opts, testOpts))
-=======
 		assert.Equal(opts, testOpts)
->>>>>>> 980a55a4
 	})
 	t.Run("WithCreateNotBefore", func(t *testing.T) {
 		nbfSecs := 10
 		opts := getTestOpts(WithCreateNotBefore(time.Second * 10))
 		testOpts := getDefaultTestOptions()
 		testOpts.withCreateNotBefore = &nbfSecs
-<<<<<<< HEAD
-		assert.True(reflect.DeepEqual(opts, testOpts))
-=======
 		assert.Equal(opts, testOpts)
->>>>>>> 980a55a4
 	})
 }
 
@@ -164,11 +122,7 @@
 			opts := getTestOpts(WithCreateNotBefore(tt.args.nbfDuration))
 			testOpts := getDefaultTestOptions()
 			testOpts.withCreateNotBefore = &tt.want
-<<<<<<< HEAD
-			assert.True(reflect.DeepEqual(opts, testOpts))
-=======
 			assert.Equal(opts, testOpts)
->>>>>>> 980a55a4
 		})
 	}
 }