--- conflicted
+++ resolved
@@ -29,11 +29,7 @@
 	if err != nil {
 		return nil, db.NoRowsAffected, fmt.Errorf("failed to update scope: %w", err)
 	}
-<<<<<<< HEAD
-	return resource.(*Scope), nil
-=======
 	return resource.(*Scope), rowsUpdated, err
->>>>>>> 8d7f2426
 }
 
 // LookupScope will look up a scope in the repository.  If the scope is not
@@ -69,7 +65,7 @@
 }
 
 // DeleteScope will delete a scope from the repository
-func (r *Repository) DeleteScope(ctx context.Context, opt ...Option) error {
+func (r *Repository) DeleteScope(ctx context.Context, opt ...Option) (int, error) {
 	opts := getOpts(opt...)
 	withPublicId := opts.withPublicId
 	withName := opts.withName
@@ -77,27 +73,29 @@
 	if withPublicId != "" {
 		scope := allocScope()
 		scope.PublicId = withPublicId
-		if err := r.writer.Delete(ctx, &scope); err != nil {
-			return fmt.Errorf("unable to delete scope by public id: %w", err)
+		rowsDeleted, err := r.writer.Delete(ctx, &scope)
+		if err != nil {
+			return db.NoRowsAffected, fmt.Errorf("unable to delete scope by public id: %w", err)
 		}
-		return nil
+		return rowsDeleted, nil
 	}
 	if withName != "" {
 		scope := allocScope()
 		scope.Name = withName
 		if err := r.reader.LookupByName(ctx, &scope); err != nil {
 			if err == db.ErrRecordNotFound {
-				return nil
+				return db.NoRowsAffected, nil
 			}
-			return fmt.Errorf("unable to find scope by name for delete: %w", err)
+			return db.NoRowsAffected, fmt.Errorf("unable to find scope by name for delete: %w", err)
 		}
 		if scope.PublicId == "" {
-			return fmt.Errorf("unable to delete scope with unset public id")
+			return db.NoRowsAffected, fmt.Errorf("unable to delete scope with unset public id")
 		}
-		if err := r.writer.Delete(ctx, &scope); err != nil {
-			return fmt.Errorf("unable to delete scope by name: %w", err)
+		rowsDeleted, err := r.writer.Delete(ctx, &scope)
+		if err != nil {
+			return db.NoRowsAffected, fmt.Errorf("unable to delete scope by name: %w", err)
 		}
-		return nil
+		return rowsDeleted, nil
 	}
-	return errors.New("you must delete scopes by id or name")
+	return db.NoRowsAffected, errors.New("you must delete scopes by id or name")
 }