--- conflicted
+++ resolved
@@ -72,7 +72,6 @@
 		Message: "too short",
 		Kind:    Integrity,
 	},
-<<<<<<< HEAD
 	AuthMethodInactive: {
 		Message: "authentication method is inactive",
 		Kind:    State,
@@ -80,11 +79,10 @@
 	AuthAttemptExpired: {
 		Message: "authentication attempt has expired",
 		Kind:    State,
-=======
+	},
 	AccountAlreadyAssociated: {
 		Message: "account already associated with another user",
 		Kind:    Parameter,
->>>>>>> 025f214c
 	},
 	PasswordTooShort: {
 		Message: "too short",
