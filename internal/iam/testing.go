--- conflicted
+++ resolved
@@ -22,10 +22,6 @@
 
 	org, err = NewOrganization()
 	require.NoError(err)
-<<<<<<< HEAD
-
-=======
->>>>>>> f41bf6e3
 	org, err = repo.CreateScope(context.Background(), org)
 	require.NoError(err)
 	require.NotNil(org)
@@ -33,10 +29,6 @@
 
 	prj, err = NewProject(org.GetPublicId())
 	require.NoError(err)
-<<<<<<< HEAD
-
-=======
->>>>>>> f41bf6e3
 	prj, err = repo.CreateScope(context.Background(), prj)
 	require.NoError(err)
 	require.NotNil(prj)
